/*
	Copyright NetFoundry, Inc.

	Licensed under the Apache License, Version 2.0 (the "License");
	you may not use this file except in compliance with the License.
	You may obtain a copy of the License at

	https://www.apache.org/licenses/LICENSE-2.0

	Unless required by applicable law or agreed to in writing, software
	distributed under the License is distributed on an "AS IS" BASIS,
	WITHOUT WARRANTIES OR CONDITIONS OF ANY KIND, either express or implied.
	See the License for the specific language governing permissions and
	limitations under the License.
*/

package channel2

import (
	"bytes"
	"encoding/binary"
	"errors"
	"fmt"
	"github.com/golang/protobuf/proto"
	"github.com/michaelquigley/pfxlog"
	"io"
)

/**
 * Message headers notes
 * 0-127 reserved for channel
 * 128-255 reserved for headers that need to be reflected back to sender on responses
 *  128 is used for a message UUID for tracing
 * 1000-1099 reserved for edge messages
 * 1100-1199 is reserved for control plane messages
 * 2000-2500 is reserved for xgress messages
 *   2000-2255 is reserved for xgress implementation headers
 */
const (
	ConnectionIdHeader              = 0
	ReplyForHeader                  = 1
	ResultSuccessHeader             = 2
	HelloRouterAdvertisementsHeader = 3
	HelloVersionHeader              = 4

	// Headers in the range 128-255 inclusive will be reflected when creating replies
	ReflectedHeaderBitMask = 1 << 7
	MaxReflectedHeader     = (1 << 8) - 1
)

type readFunction func(io.Reader) (*Message, error)
type marshalFunction func(m *Message) ([]byte, []byte, error)

type MessageHeader struct {
	ContentType int32
	sequence    int32
	replyFor    *int32
	Headers     map[int32][]byte
}

func (header *MessageHeader) Sequence() int32 {
	return header.sequence
}

func (header *MessageHeader) cacheReplyFor() {
	if header.replyFor == nil {
		replyFor, found := header.Headers[ReplyForHeader]
		if found {
			if len(replyFor) != 4 {
				pfxlog.Logger().Warnf("incorrect replyFor encoding. length should be 4 not %v", len(replyFor))
			} else {
				val := int32(binary.LittleEndian.Uint32(replyFor))
				header.replyFor = &val
			}
		}

		if replyFor == nil {
			val := int32(-1)
			header.replyFor = &val
		}
	}
}

func (header *MessageHeader) ReplyFor() int32 {
	header.cacheReplyFor()
	return *header.replyFor
}

func (header *MessageHeader) IsReply() bool {
	header.cacheReplyFor()
	return *header.replyFor != -1
}

func (header *MessageHeader) IsReplyingTo(sequence int32) bool {
	header.cacheReplyFor()
	return *header.replyFor == sequence
}

func (header *MessageHeader) PutUint64Header(key int32, value uint64) {
	encoded := make([]byte, 8)
	binary.LittleEndian.PutUint64(encoded, value)
	header.Headers[key] = encoded
}

func (header *MessageHeader) GetUint64Header(key int32) (uint64, bool) {
	encoded, ok := header.Headers[key]
	if !ok || len(encoded) != 8 {
		return 0, ok
	}
	result := binary.LittleEndian.Uint64(encoded)
	return result, true
}

func (header *MessageHeader) PutUint32Header(key int32, value uint32) {
	encoded := make([]byte, 4)
	binary.LittleEndian.PutUint32(encoded, value)
	header.Headers[key] = encoded
}

func (header *MessageHeader) GetUint32Header(key int32) (uint32, bool) {
	encoded, ok := header.Headers[key]
	if !ok || len(encoded) != 4 {
		return 0, false
	}
	result := binary.LittleEndian.Uint32(encoded)
	return result, true
}

func (header *MessageHeader) PutUint16Header(key int32, value uint16) {
	encoded := make([]byte, 2)
	binary.LittleEndian.PutUint16(encoded, value)
	header.Headers[key] = encoded
}

func (header *MessageHeader) GetUint16Header(key int32) (uint16, bool) {
	encoded, ok := header.Headers[key]
	if !ok || len(encoded) != 2 {
		return 0, false
	}
	result := binary.LittleEndian.Uint16(encoded)
	return result, true
}

func (header *MessageHeader) PutByteHeader(key int32, value byte) {
	header.Headers[key] = []byte{value}
}

func (header *MessageHeader) GetByteHeader(key int32) (byte, bool) {
	encoded, ok := header.Headers[key]
	if !ok || len(encoded) < 1 {
		return 0, ok
	}
	return encoded[0], true
}

func (header *MessageHeader) PutBoolHeader(key int32, value bool) {
	byteVal := byte(0)
	if value {
		byteVal = 1
	}
	header.Headers[key] = []byte{byteVal}
}

func (header *MessageHeader) GetBoolHeader(key int32) (bool, bool) {
	encoded, ok := header.Headers[key]
	if !ok {
		return false, ok
	}
	result := len(encoded) > 0 && encoded[0] == 1
	return result, true
}

func (header *MessageHeader) GetStringHeader(key int32) (string, bool) {
	encoded, ok := header.Headers[key]
	return string(encoded), ok
}

type Message struct {
	MessageHeader
	Body []byte
}

func NewMessage(contentType int32, body []byte) *Message {
	return &Message{
		MessageHeader: MessageHeader{
			ContentType: contentType,
			sequence:    -1,
			Headers:     make(map[int32][]byte),
		},
		Body: body,
	}
}

func (m *Message) ReplyTo(o *Message) {
	replyFor := o.sequence
	m.replyFor = &replyFor
	for key, value := range o.Headers {
		if key&ReflectedHeaderBitMask != 0 && key <= MaxReflectedHeader {
			m.Headers[key] = value
		}
	}
}

func (m *Message) String() string {
	if m.IsReply() {
		return fmt.Sprintf("//ct:[%4d]/sq:[%4d]/rf:[%4d]/l:[%4d]", m.ContentType, m.sequence, m.replyFor, len(m.Body))
	} else {
		return fmt.Sprintf("//ct:[%4d]/sq:[%4d]/rf:[    ]/l:[%4d]", m.ContentType, m.sequence, len(m.Body))
	}
}

var magicUnknownVersion = []byte{0x03, 0x06, 0x09, 0x0a}

const versionLen = 4

/*
 * Channel V2 Wire Format
 *
 *  [ message section ]
 * <marker:[]byte{0x03,0x06,0x09,0x0c}>				0  1  2  3
 * <content-type:int32>                             4  5  6  7
 * <sequence:int32>                                 8  9 10  11
 * <headers-length:int32>							12 13 14 15
 * <body-length:int32>								16 17 18 19
 *
 *  [ data section ]
 * <headers>										20 -> (20 + headers-length)
 * <body>											(20 + headers-length) -> (20 + headers-length + body-length)
 */
var magicV2 = []byte{0x03, 0x06, 0x09, 0x0c}

const dataSectionV2 = 20

var UnknownVersionError = errors.New("channel synchronization error, bad magic number")

var magicV3 = []byte{0x03, 0x06, 0x09, 0x0d}

type UnsupportedVersionError struct {
	supportedVersions []uint32
}

func (u UnsupportedVersionError) Error() string {
	return "server did not support requested channel version"
}

func readHello(peer io.Reader) (*Message, readFunction, marshalFunction, error) {
	version := make([]byte, versionLen)
	read, err := io.ReadFull(peer, version)

	defaultReadF := readV2
	defaultMarshalF := marshalV2

	if err != nil {
		return nil, defaultReadF, defaultMarshalF, err
	}

	if read != versionLen {
		return nil, defaultReadF, defaultMarshalF, errors.New("short read")
	}

	if bytes.Equal(version, magicV2) {
		msg, err := readHelloV2(peer)
		return msg, readV2, marshalV2, err
	}

	return nil, defaultReadF, defaultMarshalF, UnknownVersionError
}

func readHelloV2(peer io.Reader) (*Message, error) {
	messageSection := make([]byte, dataSectionV2)
	copy(messageSection, magicV2)
	read, err := io.ReadFull(peer, messageSection[versionLen:])
	if err != nil {
		return nil, err
	}
	if read != dataSectionV2-versionLen {
		return nil, errors.New("short read")
	}
	headersLength, err := readInt32(messageSection[12:16])
	if err != nil {
		return nil, err
	}
	bodyLength, err := readInt32(messageSection[16:20])
	if err != nil {
		return nil, err
	}
	if headersLength > 4192 || bodyLength > 4192 {
		return nil, fmt.Errorf("hello message too big. header len: %v, body len: %v", headersLength, bodyLength)
	}
	headerAndBodySection := make([]byte, headersLength+bodyLength)
	read, err = io.ReadFull(peer, headerAndBodySection)
	if err != nil {
		return nil, err
	}
	if read != int(headersLength+bodyLength) {
		return nil, errors.New("short read")
	}
	m, err := unmarshalV2(messageSection, headerAndBodySection)
	messageSection = nil
	headerAndBodySection = nil
	if err != nil {
		return nil, err
	}

	return m, nil
}

func ReadWSMessage(peer io.Reader) (*Message, error) {
	return readV2(peer)
}

// readV2 reads a V2 message from the given reader and returns the unmarshalled message
func readV2(peer io.Reader) (*Message, error) {
	messageSection := make([]byte, dataSectionV2)
	read, err := io.ReadFull(peer, messageSection)
<<<<<<< HEAD

=======
>>>>>>> d26933e7
	if err == io.EOF {
		return nil, err
	}
	if read < 4 {
		return nil, errors.New("short read")
	}

	if !bytes.Equal(messageSection[0:4], magicV2) {
		log := pfxlog.Logger()
		log.Debugf("received message version bytes: %v", messageSection[:4])
		if bytes.Equal(messageSection[0:4], magicUnknownVersion) {
			log.Debug("message appears to be unknown version response")
			return nil, readUnknownVersionResponse(messageSection[4:], peer)
		}
		return nil, errors.New("channel synchronization")
	}

	// any short read will result in an error
	if err != nil {
		return nil, err
	}

	headersLength, err := readInt32(messageSection[12:16])
	if err != nil {
		return nil, err
	}
	bodyLength, err := readInt32(messageSection[16:20])
	if err != nil {
		return nil, err
	}
	headerAndBodySection := make([]byte, headersLength+bodyLength)
	read, err = io.ReadFull(peer, headerAndBodySection)
	if err != nil {
		return nil, err
	}
	if read != int(headersLength+bodyLength) {
		return nil, errors.New("short read")
	}
	m, err := unmarshalV2(messageSection, headerAndBodySection)
	messageSection = nil
	headerAndBodySection = nil
	if err != nil {
		return nil, err
	}

	return m, nil
}

// unmarshalV2 converts a block of V2 wire format data into a *Message.
func unmarshalV2(messageSectionData []byte, dataSectionData []byte) (*Message, error) {
	if len(messageSectionData) < dataSectionV2 {
		return nil, errors.New("short data stream")
	}
	if !bytes.Equal(messageSectionData[0:4], magicV2) {
		return nil, errors.New("signature mismatch")
	}
	headersLength, err := readInt32(messageSectionData[12:16])
	if err != nil {
		return nil, err
	}
	bodyLength, err := readInt32(messageSectionData[16:20])
	if err != nil {
		return nil, err
	}
	if (len(messageSectionData) + (len(dataSectionData))) != int(dataSectionV2+headersLength+bodyLength) {
		return nil, errors.New("data length mismatch")
	}
	contentType, err := readInt32(messageSectionData[4:8])
	if err != nil {
		return nil, err
	}
	sequence, err := readInt32(messageSectionData[8:12])
	if err != nil {
		return nil, err
	}
	var headers map[int32][]byte
	if headersLength > 0 {
		headers, err = unmarshalHeaders(dataSectionData[0:headersLength])
	} else {
		headers = make(map[int32][]byte)
	}
	if err != nil {
		return nil, err
	}
	m := &Message{
		MessageHeader: MessageHeader{
			ContentType: contentType,
			sequence:    sequence,
			Headers:     headers,
		},
		Body: dataSectionData[headersLength:],
	}
	return m, nil
}

/*
 * Channel V1 Headers Wire Format
 *
 * <key:int32> 			0  1  2  3
 * <length:int32>		4  5  6  7
 * <data>				8 -> (8 + length)
 */

func unmarshalHeaders(headerData []byte) (map[int32][]byte, error) {
	out := make(map[int32][]byte)
	if len(headerData) > 0 && len(headerData) < 8 {
		return nil, errors.New("truncated header data")
	}
	i := 0
	for i < len(headerData) {
		key, err := readInt32(headerData[i+0 : i+4])
		if err != nil {
			return nil, err
		}
		length, err := readInt32(headerData[i+4 : i+8])
		if err != nil {
			return nil, err
		}
		if (i + 8 + int(length)) > len(headerData) {
			return nil, fmt.Errorf("short header data (%d >= %d)", i+8+int(length), len(headerData))
		}
		data := headerData[i+8 : i+8+int(length)]
		out[key] = data
		i += 8 + int(length)
	}
	return out, nil
}

// marshalV2 converts a *Message into a block of V2 wire format data.
func marshalV2(m *Message) ([]byte, []byte, error) {
	return marshalWithVersion(m, magicV2)
}

// marshalTest converts a *Message into a block of V3 wire format data.
// this is only here for testing, so we can test selection of an earlier
// supported version
func marshalV3(m *Message) ([]byte, []byte, error) {
	return marshalWithVersion(m, magicV3)
}

// marshalWithVersion converts a *Message into a block of V2 wire format data.
func marshalWithVersion(m *Message, version []byte) ([]byte, []byte, error) {
	data := new(bytes.Buffer)
	bodyData := new(bytes.Buffer)
	data.Write(version)
	if err := binary.Write(data, binary.LittleEndian, m.ContentType); err != nil { // content-type
		return nil, nil, err
	}
	if err := binary.Write(data, binary.LittleEndian, m.sequence); err != nil { // sequence
		return nil, nil, err
	}
	if m.replyFor != nil {
		replyForHeader := make([]byte, 4)
		binary.LittleEndian.PutUint32(replyForHeader, uint32(*m.replyFor))
		m.Headers[ReplyForHeader] = replyForHeader
	}
	headersData, err := marshalHeaders(m.Headers)
	if err != nil {
		return nil, nil, err
	}

	if err := binary.Write(data, binary.LittleEndian, int32(len(headersData))); err != nil { // header-length
		return nil, nil, err
	}
	if err := binary.Write(data, binary.LittleEndian, int32(len(m.Body))); err != nil { // body-length
		return nil, nil, err
	}
	n, err := bodyData.Write(headersData)
	if err != nil {
		return nil, nil, err
	}
	if n != len(headersData) {
		return nil, nil, errors.New("short headers write")
	}
	n, err = bodyData.Write(m.Body)
	if err != nil {
		return nil, nil, err
	}
	if n != len(m.Body) {
		return nil, nil, errors.New("short body write")
	}
	return data.Bytes(), bodyData.Bytes(), nil
}

func marshalHeaders(headers map[int32][]byte) ([]byte, error) {
	data := new(bytes.Buffer)
	for k, v := range headers {
		if err := binary.Write(data, binary.LittleEndian, k); err != nil {
			return nil, err
		}
		if err := binary.Write(data, binary.LittleEndian, int32(len(v))); err != nil {
			return nil, err
		}
		n, err := data.Write(v)
		if err != nil {
			return nil, err
		}
		if n != len(v) {
			return nil, errors.New("short header write")
		}
	}
	return data.Bytes(), nil
}

// readInt32 pulls a 4-byte int32 out of a byte array (or slice).
//
func readInt32(data []byte) (ret int32, err error) {
	buf := bytes.NewBuffer(data)
	err = binary.Read(buf, binary.LittleEndian, &ret)
	return
}

func writeUnknownVersionResponse(writer io.Writer) {
	data := new(bytes.Buffer)
	data.Write(magicUnknownVersion)

	for _, val := range []uint32{2, 1, 2} { // 2 versions being sent, version 1 and version 2
		if err := binary.Write(data, binary.LittleEndian, val); err != nil {
			pfxlog.Logger().WithError(err).Warnf("Unable to write value to bytes.Buffer")
			return
		}
	}

	written, err := writer.Write(data.Bytes())
	if err != nil {
		pfxlog.Logger().WithError(err).Warnf("Unable to write unknown message version response")
	} else if written != data.Len() {
		pfxlog.Logger().Warnf("Short write while writing unknown message version response")
	}
}

func readUnknownVersionResponse(initial []byte, reader io.Reader) error {
	log := pfxlog.Logger()
	if len(initial) < 4 {
		log.Debug("didn't receive enough bytes for an unknown version response")
		return errors.New("channel synchronization")
	}
	versionCount := binary.LittleEndian.Uint32(initial)
	buf := initial[4:]
	size := versionCount * 4

	if uint32(len(buf)) < size {
		leftover := buf
		buf := make([]byte, size)
		copy(buf, leftover)
		restBuf := buf[len(leftover):]
		if _, err := io.ReadFull(reader, restBuf); err != nil {
			log.Debugf("unable to read all %v bytes for unknown version response", len(restBuf))
			return errors.New("channel synchronization")
		}
	}

	var supported []uint32

	for len(buf) > 0 {
		version := binary.LittleEndian.Uint32(buf)
		supported = append(supported, version)
		buf = buf[4:]
	}

	return UnsupportedVersionError{supportedVersions: supported}
}

func getRetryVersion(err error) (uint32, bool) {
	return getRetryVersionFor(err, 2, 2)
}

func getRetryVersionFor(err error, defaultVersion uint32, localVersions ...uint32) (uint32, bool) {
	versionErr, ok := err.(UnsupportedVersionError)
	log := pfxlog.Logger()
	if ok && len(versionErr.supportedVersions) > 0 {
		log.Info("received unsupported version response from server")
		for _, version := range localVersions {
			for _, remoteVersion := range versionErr.supportedVersions {
				if remoteVersion == version {
					log.Infof("using highest supported version %v", version)
					return version, true
				}
			}
		}
	}

	log.Infof("defaulting to version %v", defaultVersion)
	return defaultVersion, false
}

type TypedMessage interface {
	proto.Message
	GetContentType() int32
}<|MERGE_RESOLUTION|>--- conflicted
+++ resolved
@@ -313,13 +313,12 @@
 func readV2(peer io.Reader) (*Message, error) {
 	messageSection := make([]byte, dataSectionV2)
 	read, err := io.ReadFull(peer, messageSection)
-<<<<<<< HEAD
-
-=======
->>>>>>> d26933e7
+
+	// short-circuit io.EOF, specifically
 	if err == io.EOF {
 		return nil, err
 	}
+
 	if read < 4 {
 		return nil, errors.New("short read")
 	}
